"""Notification."""

import json
import frappe

from frappe import _dict, _
from frappe.model.document import Document
from frappe.utils.safe_exec import get_safe_globals, safe_exec
from frappe.integrations.utils import make_post_request
from frappe.desk.form.utils import get_pdf_link
from frappe.utils import add_to_date, nowdate, datetime


class WhatsAppNotification(Document):
    """Notification."""

    def validate(self):
        """Validate."""
        if self.notification_type == "DocType Event":
            fields = frappe.get_doc("DocType", self.reference_doctype).fields
            fields += frappe.get_all(
                "Custom Field",
                filters={"dt": self.reference_doctype},
                fields=["fieldname"]
            )
            if not any(field.fieldname == self.field_name for field in fields): # noqa
                frappe.throw(_("Field name {0} does not exists").format(self.field_name))
        if self.custom_attachment:
            if not self.attach and not self.attach_from_field:
                frappe.throw(_("Either {0} a file or add a {1} to send attachemt").format(
                    frappe.bold(_("Attach")),
                    frappe.bold(_("Attach from field")),
                ))

        if self.set_property_after_alert:
            meta = frappe.get_meta(self.reference_doctype)
            if not meta.get_field(self.set_property_after_alert):
                frappe.throw(_("Field {0} not found on DocType {1}").format(
                    self.set_property_after_alert,
                    self.reference_doctype,
                ))


    def send_scheduled_message(self) -> dict:
        """Specific to API endpoint Server Scripts."""
        safe_exec(
            self.condition, get_safe_globals(), dict(doc=self)
        )

        template = frappe.db.get_value(
            "WhatsApp Templates", self.template,
            fieldname='*'
        )

        if template and template.language_code:
            if self.get("_contact_list"):
                # send simple template without a doc to get field data.
                self.send_simple_template(template)
            elif self.get("_data_list"):
                # allow send a dynamic template using schedule event config
                # _doc_list shoud be [{"name": "xxx", "phone_no": "123"}]
                for data in self._data_list:
                    doc = frappe.get_doc(self.reference_doctype, data.get("name"))

                    self.send_template_message(doc, data.get("phone_no"), template, True)
        # return _globals.frappe.flags


    def send_simple_template(self, template):
        """ send simple template without a doc to get field data """
        for contact in self._contact_list:
            data = {
                "messaging_product": "whatsapp",
                "to": self.format_number(contact),
                "type": "template",
                "template": {
                    "name": template.actual_name,
                    "language": {
                        "code": template.language_code
                    },
                    "components": []
                }
            }
            self.content_type = template.get("header_type", "text").lower()
            self.notify(data)


    def send_template_message(self, doc: Document, phone_no=None, default_template=None, ignore_condition=False):
        """Specific to Document Event triggered Server Scripts."""
        if self.disabled:
            return

        doc_data = doc.as_dict()
        if self.condition and not ignore_condition:
            # check if condition satisfies
            if not frappe.safe_eval(
                self.condition, get_safe_globals(), dict(doc=doc_data)
            ):
                return

        template = default_template or frappe.db.get_value(
            "WhatsApp Templates", self.template,
            fieldname='*'
        )

        if template:
            if self.field_name:
                phone_number = phone_no or doc_data[self.field_name]
            else:
                phone_number = phone_no

            data = {
                "messaging_product": "whatsapp",
                "to": self.format_number(phone_number),
                "type": "template",
                "template": {
                    "name": template.actual_name,
                    "language": {
                        "code": template.language_code
                    },
                    "components": []
                }
            }

            # Pass parameter values
            if self.fields:
                parameters = []
                for field in self.fields:
                    if isinstance(doc, Document):
                        # get field with prettier value.
                        value = doc.get_formatted(field.field_name)
                    else: 
                        value = doc_data[field.field_name]
                        if isinstance(doc_data[field.field_name], (datetime.date, datetime.datetime)):
                            value = str(doc_data[field.field_name])

                    parameters.append({
                        "type": "text",
                        "text": value
                    })

                data['template']["components"] = [{
                    "type": "body",
                    "parameters": parameters
                }]

            if self.attach_document_print:
                # frappe.db.begin()
                key = doc.get_document_share_key()  # noqa
                frappe.db.commit()
                print_format = "Standard"
                doctype = frappe.get_doc("DocType", doc_data['doctype'])
                if doctype.custom:
                    if doctype.default_print_format:
                        print_format = doctype.default_print_format
                else:
                    default_print_format = frappe.db.get_value(
                        "Property Setter",
                        filters={
                            "doc_type": doc_data['doctype'],
                            "property": "default_print_format"
                        },
                        fieldname="value"
                    )
                    print_format = default_print_format if default_print_format else print_format
                link = get_pdf_link(
                    doc_data['doctype'],
                    doc_data['name'],
                    print_format=print_format
                )

                filename = f'{doc_data["name"]}.pdf'
                url = f'{frappe.utils.get_url()}{link}&key={key}'

            elif self.custom_attachment:
                filename = self.file_name

                if self.attach_from_field:
                    file_url = doc_data[self.attach_from_field]
                    if not file_url.startswith("http"):
                        # get share key so that private files can be sent
                        key = doc.get_document_share_key()
                        file_url = f'{frappe.utils.get_url()}{file_url}&key={key}'
                else:
                    file_url = self.attach

                if file_url.startswith("http"):
                    url = f'{file_url}'
                else:
                    url = f'{frappe.utils.get_url()}{file_url}'

            if template.header_type == 'DOCUMENT':
                data['template']['components'].append({
                    "type": "header",
                    "parameters": [{
                        "type": "document",
                        "document": {
                            "link": url,
                            "filename": filename
                        }
                    }]
                })
            elif template.header_type == 'IMAGE':
                data['template']['components'].append({
                    "type": "header",
                    "parameters": [{
                        "type": "image",
                        "image": {
                            "link": url
                        }
                    }]
                })
            self.content_type = template.header_type.lower()

            self.notify(data, doc_data)

    def notify(self, data, doc_data=None):
        """Notify."""
        settings = frappe.get_doc(
            "WhatsApp Settings", "WhatsApp Settings",
        )
        token = settings.get_password("token")

        headers = {
            "authorization": f"Bearer {token}",
            "content-type": "application/json"
        }
        try:
            success = False
            response = make_post_request(
                f"{settings.url}/{settings.version}/{settings.phone_id}/messages",
                headers=headers, data=json.dumps(data)
            )

            if not self.get("content_type"):
                self.content_type = 'text'

            new_doc = {
                "doctype": "WhatsApp Message",
                "type": "Outgoing",
                "message": str(data['template']),
                "to": data['to'],
                "message_type": "Template",
                "message_id": response['messages'][0]['id'],
                "content_type": self.content_type,
            }

            if doc_data:
                new_doc.update({
                    "reference_doctype": doc_data.doctype,
                    "reference_name": doc_data.name,
                })

            frappe.get_doc(new_doc).save(ignore_permissions=True)

            if doc_data and self.set_property_after_alert and self.property_value:
                if doc_data.doctype and doc_data.name:
                    fieldname = self.set_property_after_alert
                    value = self.property_value
                    meta = frappe.get_meta(doc_data.get("doctype"))
                    df = meta.get_field(fieldname)
                    if df:
                        if df.fieldtype in frappe.model.numeric_fieldtypes:
                            value = frappe.utils.cint(value)

                        frappe.db.set_value(doc_data.get("doctype"), doc_data.get("name"), fieldname, value)

            frappe.msgprint("WhatsApp Message Triggered", indicator="green", alert=True)
            success = True

        except Exception as e:
            error_message = str(e)
            if frappe.flags.integration_request:
                response = frappe.flags.integration_request.json()['error']
                error_message = response.get('Error', response.get("message"))

            frappe.msgprint(
                f"Failed to trigger whatsapp message: {error_message}",
                indicator="red",
                alert=True
            )
        finally:
            if not success:
                meta = {"error": error_message}
            else:
                meta = frappe.flags.integration_request.json()
            frappe.get_doc({
                "doctype": "WhatsApp Notification Log",
                "template": self.template,
                "meta_data": meta
            }).insert(ignore_permissions=True)


    def on_trash(self):
        """On delete remove from schedule."""
<<<<<<< HEAD
        if self.notification_type == "Scheduler Event":
            exists_more_events = frappe.db.exists(
                "WhatsApp Notification",
                {
                    "name": ["!=", self.name],
                    "event_frequency": self.event_frequency,
                }
            )

            if not exists_more_events:
                # if doesnt exists more scheduler events for the "event_frequency", remove schedule jobs
                method = self.get_event_method()
                schedule_job = frappe.db.exists("Scheduled Job Type", {
                    "method": method,
                    "frequency": self.event_frequency,
                })

                if schedule_job:
                    frappe.delete_doc("Scheduled Job Type", schedule_job)

        frappe.cache().delete_value("whatsapp_notification_map")


    def get_event_method(self):
        return f"frappe_whatsapp.utils.trigger_whatsapp_notifications_{self.event_frequency.lower().replace(' ', '_')}" # noqa

    def after_insert(self):
        """After insert hook."""
        if self.notification_type == "Scheduler Event":
            method = self.get_event_method()

            if not frappe.db.exists("Scheduled Job Type", {
                "method": method,
            }):
                job = frappe.get_doc(
                    {
                        "doctype": "Scheduled Job Type",
                        "method": method,
                        "frequency": self.event_frequency
                    }
                )

                job.insert()
=======
        frappe.cache().delete_value("whatsapp_notification_map")

>>>>>>> cf1bc063

    def format_number(self, number):
        """Format number."""
        if (number.startswith("+")):
            number = number[1:len(number)]

        return number

    def get_documents_for_today(self):
        """get list of documents that will be triggered today"""
        docs = []

        diff_days = self.days_in_advance
        if self.doctype_event == "Days After":
            diff_days = -diff_days

        reference_date = add_to_date(nowdate(), days=diff_days)
        reference_date_start = reference_date + " 00:00:00.000000"
        reference_date_end = reference_date + " 23:59:59.000000"

        doc_list = frappe.get_all(
            self.reference_doctype,
            fields="name",
            filters=[
                {self.date_changed: (">=", reference_date_start)},
                {self.date_changed: ("<=", reference_date_end)},
            ],
        )

        for d in doc_list:
            doc = frappe.get_doc(self.reference_doctype, d.name)
            self.send_template_message(doc)
            # print(doc.name)


@frappe.whitelist()
def call_trigger_notifications():
    """Trigger notifications."""
    try:
        # Directly call the trigger_notifications function
        trigger_notifications()  
    except Exception as e:
        # Log the error but do not show any popup or alert
        frappe.log_error(frappe.get_traceback(), "Error in call_trigger_notifications")
        # Optionally, you could raise the exception to be handled elsewhere if needed
        raise e

def trigger_notifications(method="daily"):
    if frappe.flags.in_import or frappe.flags.in_patch:
        # don't send notifications while syncing or patching
        return

    if method == "daily":
        doc_list = frappe.get_all(
            "WhatsApp Notification", filters={"doctype_event": ("in", ("Days Before", "Days After")), "disabled": 0}
        )
        for d in doc_list:
            alert = frappe.get_doc("WhatsApp Notification", d.name)
            alert.get_documents_for_today()
           <|MERGE_RESOLUTION|>--- conflicted
+++ resolved
@@ -293,54 +293,8 @@
 
     def on_trash(self):
         """On delete remove from schedule."""
-<<<<<<< HEAD
-        if self.notification_type == "Scheduler Event":
-            exists_more_events = frappe.db.exists(
-                "WhatsApp Notification",
-                {
-                    "name": ["!=", self.name],
-                    "event_frequency": self.event_frequency,
-                }
-            )
-
-            if not exists_more_events:
-                # if doesnt exists more scheduler events for the "event_frequency", remove schedule jobs
-                method = self.get_event_method()
-                schedule_job = frappe.db.exists("Scheduled Job Type", {
-                    "method": method,
-                    "frequency": self.event_frequency,
-                })
-
-                if schedule_job:
-                    frappe.delete_doc("Scheduled Job Type", schedule_job)
-
         frappe.cache().delete_value("whatsapp_notification_map")
 
-
-    def get_event_method(self):
-        return f"frappe_whatsapp.utils.trigger_whatsapp_notifications_{self.event_frequency.lower().replace(' ', '_')}" # noqa
-
-    def after_insert(self):
-        """After insert hook."""
-        if self.notification_type == "Scheduler Event":
-            method = self.get_event_method()
-
-            if not frappe.db.exists("Scheduled Job Type", {
-                "method": method,
-            }):
-                job = frappe.get_doc(
-                    {
-                        "doctype": "Scheduled Job Type",
-                        "method": method,
-                        "frequency": self.event_frequency
-                    }
-                )
-
-                job.insert()
-=======
-        frappe.cache().delete_value("whatsapp_notification_map")
-
->>>>>>> cf1bc063
 
     def format_number(self, number):
         """Format number."""
